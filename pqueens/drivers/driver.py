--- conflicted
+++ resolved
@@ -1,21 +1,12 @@
-<<<<<<< HEAD
-""" This is a docstring """
-=======
 """ There should be a docstring """
->>>>>>> d60147d9
-
+
+import sys
 import abc
 import subprocess
 import time
 import os
-<<<<<<< HEAD
 from pqueens.utils.injector import inject
 from pqueens.database.mongodb import MongoDB
-=======
-import sys
-from pqueens.utils.injector import inject
->>>>>>> d60147d9
-
 
 class Driver(metaclass=abc.ABCMeta):
 
@@ -33,12 +24,10 @@
 
     def __init__(self, base_settings):
         self.template = base_settings['template']
-<<<<<<< HEAD
         self.database = MongoDB(database_address=base_settings['address'])
-=======
         self.output_file = base_settings['output_file']
+        self.file_prefix = base_settings['file_prefix']
         self.output_scratch = base_settings['output_scratch']
->>>>>>> d60147d9
         self.job = base_settings['job']
         self.job_id = base_settings['job_id']
         self.batch = base_settings['batch']
@@ -55,10 +44,9 @@
         self.experiment_name = base_settings['experiment_name']
         self.experiment_dir = base_settings['experiment_dir']
         self.input_file = None
-        self.output_file = None  # will be assigned below
 
     @classmethod
-    def from_config_create_driver(cls, config, job_id, batch, port=None, abs_path=None):
+    def from_config_create_driver(cls, config, job_id, batch, port=None, abs_path=None, workdir=None):
         """ Create driver from problem description
 
         Args:
@@ -73,15 +61,12 @@
         """
         from pqueens.drivers.baci_driver_bruteforce import BaciDriverBruteforce
         from pqueens.drivers.baci_driver_native import BaciDriverNative
-<<<<<<< HEAD
         from pqueens.drivers.baci_driver_schmarrn import BaciDriverSchmarrn
         from pqueens.drivers.navierstokes_native import NavierStokesNative
-
-=======
         from pqueens.drivers.baci_driver_deep import BaciDriverDeep
->>>>>>> d60147d9
         if abs_path is None:
             from pqueens.post_post.post_post import Post_post
+            # FIXME singularity doesnt load post_post form path but rather uses image module
         else:
             import importlib.util
             spec = importlib.util.spec_from_file_location("post_post", abs_path)
@@ -90,65 +75,46 @@
             try:
                 from post_post.post_post import Post_post
             except ImportError:
-<<<<<<< HEAD
-=======
-                print('fail')
->>>>>>> d60147d9
                 raise ImportError('Could not import the post_post module!')
 
         driver_dict = {'baci_bruteforce': BaciDriverBruteforce,
                        'baci_native': BaciDriverNative,
-<<<<<<< HEAD
                        'baci_schmarrn': BaciDriverSchmarrn,
-                       'navierstokes_native': NavierStokesNative}
-
-        driver_version = config['driver']['driver_type']
-        driver_class = driver_dict[driver_version]
-
-        # ------- create base settings ------------------ #
-=======
+                       'navierstokes_native': NavierStokesNative,
                        'baci_deep': BaciDriverDeep}
         driver_version = config['driver']['driver_type']
         driver_class = driver_dict[driver_version]
 
 # ---------------------------- CREATE BASE SETTINGS ---------------------------
->>>>>>> d60147d9
         driver_options = config['driver']['driver_params']
         first = list(config['resources'])[0]
         scheduler_name = config['resources'][first]['scheduler']
         base_settings = {}
         base_settings['experiment_name'] = config['experiment_name']
         base_settings['num_procs'] = config[scheduler_name]['num_procs']
+        base_settings['file_prefix'] = driver_options['post_post']['file_prefix']
         if 'num_procs_post' in config[scheduler_name]:
             base_settings['num_procs_post'] = config[scheduler_name]['num_procs_post']
         else:
             base_settings['num_procs_post'] = 1
         base_settings['experiment_dir'] = driver_options['experiment_dir']
         base_settings['job_id'] = job_id
-<<<<<<< HEAD
-        base_settings['template'] = driver_options['input_template']
-=======
         base_settings['input_file'] = None
         base_settings['template'] = driver_options['input_template']
         base_settings['output_file'] = None
         base_settings['output_scratch'] = None
->>>>>>> d60147d9
         base_settings['job'] = None
         base_settings['batch'] = batch
         base_settings['executable'] = driver_options['path_to_executable']
         base_settings['result'] = None
         base_settings['port'] = port
         base_settings['postprocessor'] = driver_options['path_to_postprocessor']
-<<<<<<< HEAD
         if base_settings['postprocessor']:
             base_settings['post_options'] = driver_options['post_process_options']
         else:
             base_settings['post_options'] = None
-=======
-        base_settings['post_options'] = driver_options['post_process_options']
->>>>>>> d60147d9
         base_settings['postpostprocessor'] = Post_post.from_config_create_post_post(config)
-        driver = driver_class.from_config_create_driver(config, base_settings)
+        driver = driver_class.from_config_create_driver(config, base_settings, workdir)
 
         return driver
 
@@ -157,15 +123,9 @@
         self.prepare_environment()
         self.init_job()
         self.run_job()
-<<<<<<< HEAD
-        self.finish_and_clean()
-
-# ------ Auxiliary high-level methods -------------------- #
-=======
         # self.finish_and_clean() # we take this out of the main run and call in explicitly in remote_main
 
 # ------------------------ AUXILIARY HIGH-LEVEL METHODS -----------------------
->>>>>>> d60147d9
     def prepare_environment(self):
         """ Prepare the environment for computing """
         self.setup_dirs_and_files()
@@ -177,11 +137,7 @@
         self.do_postpostprocessing()
         self.finish_job()
 
-<<<<<<< HEAD
     def run_subprocess(self, command_string):
-=======
-    def run_subprocess(self, command_string, my_env=None):
->>>>>>> d60147d9
         """ Method to run command_string outside of Python """
         process = subprocess.Popen(command_string,
                                    stdin=subprocess.PIPE,
@@ -194,37 +150,7 @@
         process_id = process.pid
         return stdout, stderr, process_id
 
-<<<<<<< HEAD
 # ------ Base class methods ------------------------------------------------ #
-=======
-# ----------------------------- BASE CLASS METHODS ----------------------------
-    def setup_dirs_and_files(self):  # TODO: Dat is hard coded! Change this!
-        """ Setup directory structure
-
-            Args:
-                driver_options (dict): Options dictionary
-
-            Returns:
-                str, str, str: simualtion prefix, name of input file, name of output file
-        """
-        # base directories
-        dest_dir = str(self.experiment_dir) + '/' + str(self.job_id)
-
-        # Depending on the input file, directories will be created locally or on a cluster
-        output_directory = os.path.join(dest_dir, 'output')
-        if not os.path.isdir(output_directory):
-            os.makedirs(output_directory)
-
-        # create input file name
-        self.input_file = dest_dir + '/' + str(self.experiment_name) + \
-                                     '_' + str(self.job_id) + '.dat'  # TODO change hard coding of .dat
-
-        # create output file name
-        self.output_file = output_directory + '/' + str(self.experiment_name) + \
-                                              '_' + str(self.job_id)
-        self.output_scratch = self.experiment_name + '_' + str(self.job_id)
-
->>>>>>> d60147d9
     def init_job(self):
         """ Initialize job in database
 
@@ -239,12 +165,7 @@
         start_time = time.time()
         self.job['start time'] = start_time
         # save the job with the new start time
-<<<<<<< HEAD
-        self.database.save(self.job, self.experiment_dir, 'jobs', self.batch,
-                           {'id': self.job_id})
-=======
         self.database.save(self.job, self.experiment_dir, 'jobs', self.batch, {'id': self.job_id})
->>>>>>> d60147d9
 
         # sys.stderr.write("Job launching after %0.2f seconds in submission.\n"
         #                 % (start_time-self.job['submit time']))
@@ -253,7 +174,7 @@
         inject(self.job['params'], self.template, self.input_file)
 
     def finish_job(self):
-        """ Change status of job to compleded in database """
+        """ Change status of job to completed in database """
 
         if self.result is None:
             self.job['result'] = None  # TODO: maybe we should better use a pandas format here
@@ -267,52 +188,28 @@
             self.database.save(self.job, self.experiment_name, 'jobs', str(self.batch), {'id': self.job_id})
 
     def do_postprocessing(self):
+        # TODO maybe move to child-class due to specific form (e.g. .dat)
         """ This should be a docstring """
-        # TODO: Check if this is abstract enough --> --file could be troublesome
-<<<<<<< HEAD
-        self.setup_mpi(self.num_procs_post)
-=======
-        # we have to initialize these instances twice
         # create input file name
         dest_dir = str(self.experiment_dir) + '/' + str(self.job_id)
         output_directory = os.path.join(dest_dir, 'output')
         self.input_file = dest_dir + '/' + str(self.experiment_name) + \
-                                     '_' + str(self.job_id) + '.dat'  # TODO change hard coding of .dat
+                                     '_' + str(self.job_id) + '.dat'
 
         # create output file name
         self.output_file = output_directory + '/' + str(self.experiment_name) + \
                                               '_' + str(self.job_id)
         self.output_scratch = self.experiment_name + '_' + str(self.job_id)
 
-
->>>>>>> d60147d9
         target_file_base_name = os.path.dirname(self.output_file)
         output_file_opt = '--file=' + self.output_file
         for num, option in enumerate(self.post_options):
-            target_file_opt = '--output=' + target_file_base_name + "/QoI_" + str(num+1)
-<<<<<<< HEAD
-            postprocessing_list = ['mpirun', '-np',
-                                   str(self.num_procs_post),
-                                   self.mpi_flags,
-                                   self.postprocessor,
-                                   output_file_opt,
-                                   option,
-                                   target_file_opt]
-            # TODO: number of procs for drt_monitor must be one but we should provide an options
-            # to control the procs for other post_processors
+            target_file_opt = '--output=' + target_file_base_name + "/" + self.file_prefix + "_" + str(num+1)
+            postprocessing_list = [self.postprocessor, output_file_opt, option, target_file_opt]
             postprocess_command = ' '.join(filter(None, postprocessing_list))
-            _, stderr, _ = self.run_subprocess(postprocess_command)
-=======
-           # postprocessing_list = ['mpirun', '-np', str(self.num_procs_post),
-           #                        self.postprocessor, output_file_opt, option, target_file_opt]
-
-            postprocessing_list = [self.postprocessor, output_file_opt, option, target_file_opt]
-            # TODO: number of procs for drt_monitor must be one but we should
-            postprocess_command = ' '.join(filter(None, postprocessing_list))
-            stdout, stderr, _ = self.run_subprocess(postprocess_command)
->>>>>>> d60147d9
-
-    def do_postpostprocessing(self):  # TODO: file extentions are hard coded we need to change that!
+            _, _, _ = self.run_subprocess(postprocess_command)
+
+    def do_postpostprocessing(self):
         """ Run script to extract results from monitor file
 
         Args:
@@ -320,65 +217,20 @@
         Returns:
             float: actual simulation result
             Assemble post processing command """
-<<<<<<< HEAD
-
+        dest_dir = str(self.experiment_dir) + '/' + str(self.job_id)
+        output_directory = os.path.join(dest_dir, 'output')
         if self.job['status'] != "failed":
-            result = None
-            result, error = self.postpostprocessor.read_post_files(self.output_file)
-            # cleanup of unnecessary data after QoI got extracted and flag is set in config
-            if self.postpostprocessor.delete_field_data.lower() == "true":
-                # Delete every ouput file exept the .mon file
-                # --> use self.output to get path to current folder
-                # --> start subprocess to delete files with linux commands
-                command_string = "cd " + self.output_file + "&& ls | grep -v --include=*.{mon,csv} | xargs rm"
-                # TODO check if this works for several extentions
-                _, stderr, _ = self.run_subprocess(command_string)  # TODO catch pos. errors
-
-            # Put files that were not compliant with the requirements from the
-            # postpost_processing scripts in a special folder and do not pass on result
-            # of those files
-            if error is True:
-                result = None  # TODO this needs some work
-                #command_string = "cd " + self.output_file + "&& cd ../.. && mkdir -p postpost_error &&\
-                                 # cd " + self.output_file + "&& cd .. && mv *.dat ../postpost_error/"
-                #_, stderr, _ = self.run_subprocess(command_string)
-
-            self.result = result
-            # sys.stderr.write("Got result %s\n" % (self.result))
-
-# ------ Children methods that need to be implemented -------------------- #
+        # this is a security duplicate in case post_post did not catch an error
+            self.result = None
+            self.result = self.postpostprocessor.postpost_main(output_directory)
+            sys.stderr.write("Got result %s\n" % (self.result))
+
+# ---------------- CHILDREN METHODS THAT NEED TO BE IMPLEMENTED ---------------
     @abc.abstractmethod
     def setup_dirs_and_files(self):
         """ this should be a docstring """
         pass
 
-=======
-        result = None
-        result, error = self.postpostprocessor.read_post_files(self.output_file)
-        # cleanup of unnecessary data after QoI got extracted and flag is set in config
-        if self.postpostprocessor.delete_field_data.lower() == "true":
-            # Delete every ouput file exept the .mon file
-            # --> use self.output to get path to current folder
-            # --> start subprocess to delete files with linux commands
-            command_string = "cd " + self.output_file + "&& ls | grep -v --include=*.{mon,csv} | xargs rm"
-            # TODO check if this works for several extentions
-            _, stderr, _ = self.run_subprocess(command_string)  # TODO catch posbl. errors
-
-        # Put files that were not compliant with the requirements from the
-        # postpost_processing scripts in a special folder and do not pass on result
-        # of those files
-        if error == 'true':
-            result = None
-            command_string = "cd " + self.output_file + "&& cd ../.. && mkdir -p postpost_error && cd "\
-                             + self.output_file + "&& cd .. && mv *.dat ../postpost_error/"
-            # This is the actual linux commmand
-            _, stderr, _ = self.run_subprocess(command_string)
-
-        self.result = result
-        sys.stderr.write("Got result %s\n" % (self.result))
-
-# ---------------- CHILDREN METHODS THAT NEED TO BE IMPLEMENTED ---------------
->>>>>>> d60147d9
     @abc.abstractmethod
     def setup_mpi(self, ntasks):
         """ Configure and set up the environment for multi_threats """
@@ -386,10 +238,7 @@
 
     @abc.abstractmethod
     def run_job(self):
-<<<<<<< HEAD
         """ Actual method to run the job on computing machine
             using run_subprocess method from base class
         """
-=======
->>>>>>> d60147d9
         pass