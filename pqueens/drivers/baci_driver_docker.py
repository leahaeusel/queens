--- conflicted
+++ resolved
@@ -42,7 +42,6 @@
 
     volume_map = {job['expt_dir']: {'bind': job['expt_dir'], 'mode': 'rw'}}
 
-<<<<<<< HEAD
     temp_out = client.containers.run(driver_params['docker_container'],
                                      baci_cmd, volumes=volume_map)
     i = 1
@@ -51,14 +50,6 @@
         temp_out = client.containers.run(driver_params['docker_container'],
                                          post_cmd, volumes=volume_map)
         i += 1
-=======
-    # run BACI in container
-    temp_out = run_baci(driver_params['docker_container'], baci_cmd, volume_map)
-
-    temp_out = run_post_processing(driver_params['docker_container'], post_cmd,
-                                   volume_map)
-
->>>>>>> 43aa6da4
     print(temp_out)
 
     result = run_post_post_processing(driver_params['post_post_script'],
@@ -113,12 +104,8 @@
     spec = importlib.util.spec_from_file_location("module.name", post_post_script)
     post_post_proc = importlib.util.module_from_spec(spec)
     spec.loader.exec_module(post_post_proc)
-<<<<<<< HEAD
     result = post_post_proc.run(baci_output_file)
 
     sys.stderr.write("Got result %s\n" % (result))
 
-=======
-    result = post_post_proc.run(baci_output_file+'.mon')
->>>>>>> 43aa6da4
     return result