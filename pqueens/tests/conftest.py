"""Configuration module for the entire test suite (highest level)."""
import getpass
import logging
import socket
from pathlib import Path

import pytest

from pqueens.utils import config_directories
from pqueens.utils.logger_settings import reset_logging
from pqueens.utils.path_utils import relative_path_from_pqueens, relative_path_from_queens

_logger = logging.getLogger(__name__)


def pytest_addoption(parser):
    """Add pytest options."""
    # default remote_user is same as local_user
    local_user = getpass.getuser()
    parser.addoption("--remote-user", action="store", default=local_user)
    parser.addoption("--remote-python", action="store", default=None)
    parser.addoption("--remote-queens-repository", action="store", default="null")


def pytest_collection_modifyitems(items):
    """Automatically add pytest markers based on testpath."""
    for item in items:
        if "benchmarks/" in item.nodeid:
            item.add_marker(pytest.mark.benchmark)
        elif "integration_tests/python/" in item.nodeid:
            item.add_marker(pytest.mark.integration_tests)
        elif "integration_tests/baci/" in item.nodeid:
            item.add_marker(pytest.mark.integration_tests_baci)
        elif "unit_tests/" in item.nodeid:
            item.add_marker(pytest.mark.unit_tests)


NAME_OF_HOST = socket.gethostname()


@pytest.fixture(name="hostname", scope="session")
def hostname_fixture(name_of_host=NAME_OF_HOST):
    """Hostname calling the test suite."""
    _logger.debug("Tests are run on: %s", name_of_host)
    return name_of_host


@pytest.fixture(name="global_mock_local_base_dir", autouse=True)
def global_mock_local_base_dir_fixture(monkeypatch, tmp_path):
    """Mock the local base directory for all tests.

    This is necessary to keep the base directory of a user clean from
    testing data. pytest temp_path supplies a perfect location for this
    (see pytest docs).
    """

    def mock_local_base_dir():
        return tmp_path

    monkeypatch.setattr(config_directories, "local_base_directory", mock_local_base_dir)
    _logger.debug("Mocking of local base dir was successful.")
    _logger.debug("local base dir is mocked to: %s", config_directories.local_base_directory())


@pytest.fixture(name="mock_value_experiments_base_folder_name", scope="session")
def mock_value_experiments_base_folder_name_fixture():
    """Value to mock the experiments base folder name."""
    return "pytest"


@pytest.fixture(name="global_mock_experiments_base_folder_name", autouse=True)
def global_mock_experiments_base_folder_name_fixture(
    mock_value_experiments_base_folder_name, monkeypatch
):
    """Mock the name of the folders containing experiments in base directory.

    Note that locally, this adds on top of the
    global_mock_local_base_dir
    """
    monkeypatch.setattr(
        config_directories, "EXPERIMENTS_BASE_FOLDER_NAME", mock_value_experiments_base_folder_name
    )
    _logger.debug("Mocking of EXPERIMENTS_BASE_FOLDER_NAME was successful.")
    _logger.debug(
        "EXPERIMENTS_BASE_FOLDER_NAME is mocked to: %s",
        config_directories.EXPERIMENTS_BASE_FOLDER_NAME,
    )


@pytest.fixture(name="inputdir", scope='session')
def inputdir_fixture():
    """Return the path to the json input-files of the function test."""
    input_files_path = relative_path_from_pqueens("tests/integration_tests/queens_input_files")
    return input_files_path


@pytest.fixture(name="third_party_inputs", scope='session')
def third_party_inputs_fixture():
    """Return the path to the json input-files of the function test."""
    input_files_path = relative_path_from_pqueens("tests/integration_tests/third_party_input_files")
    return input_files_path


@pytest.fixture(name="config_dir", scope='session')
def config_dir_fixture():
    """Return the path to the json input-files of the function test."""
    config_dir_path = relative_path_from_queens("config")
    return config_dir_path


@pytest.fixture(name="baci_link_paths", scope="session")
def baci_link_paths_fixture(config_dir):
    """Set symbolic links for baci on testing machine."""
    baci = config_dir / 'baci-release'
    post_ensight = config_dir / 'post_ensight'
    post_processor = config_dir / 'post_processor'
    return baci, post_ensight, post_processor


@pytest.fixture(name="baci_source_paths_for_gitlab_runner", scope="session")
def baci_source_paths_for_gitlab_runner_fixture():
    """Set symbolic links for baci on testing machine."""
    home = Path.home()
    src_baci = home / 'workspace/build/baci-release'
    src_post_ensight = home / 'workspace/build/post_ensight'
    src_post_processor = home / 'workspace/build/post_processor'
    return src_baci, src_post_ensight, src_post_processor


@pytest.fixture(name="example_simulator_fun_dir", scope='session')
def example_simulator_fun_dir_fixture():
    """Return the path to the example simulator functions."""
    input_files_path = relative_path_from_pqueens(
        "tests/integration_tests/example_simulator_functions"
    )
    return input_files_path


def pytest_sessionfinish():
    """Register a hook to suppress logging errors after the session."""
    logging.raiseExceptions = False


@pytest.fixture(name="reset_loggers", autouse=True)
<<<<<<< HEAD
def reset_logger_fixture():
=======
def reset_loggers_fixture():
>>>>>>> 324edfb3
    """Reset loggers.

    This fixture is called at every test due to `autouse=True`. It acts
    as a generator and allows us to close all loggers after each test.
    This should avoid duplicate logger output.
    """
    # Do the test.
    yield

    # Test is done, now reset the loggers.
    reset_logging()<|MERGE_RESOLUTION|>--- conflicted
+++ resolved
@@ -142,11 +142,7 @@
 
 
 @pytest.fixture(name="reset_loggers", autouse=True)
-<<<<<<< HEAD
-def reset_logger_fixture():
-=======
-def reset_loggers_fixture():
->>>>>>> 324edfb3
+def fixture_reset_logger():
     """Reset loggers.
 
     This fixture is called at every test due to `autouse=True`. It acts
