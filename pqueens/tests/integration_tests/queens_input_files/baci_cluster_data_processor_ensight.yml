experiment_name: {{ experiment_name }}
database:
  type: mongodb
  address: localhost:27017
  reset_existing_db: true
  name: queens_db_{{ user }}_{{ cluster }}_data_processor_ensight
method:
  type: dummy
  model_name: model
model:
  type: simulation_model
  interface_name: interface
  coordinate_labels: [x1, x2, x3]
interface:
  type: job_interface
  driver_name: driver
driver:
<<<<<<< HEAD
  type: mpi
  input_template: {input_template}
  path_to_executable: {path_to_executable}
  path_to_postprocessor: {path_to_drt_ensight}
  post_file_prefix: {experiment_name}
=======
  driver_type: mpi
  input_template: {{ input_template }}
  path_to_executable: {{ path_to_executable }}
  path_to_postprocessor: {{ path_to_drt_ensight }}
  post_file_prefix: {{ experiment_name }}
>>>>>>> a69b5634
  post_process_options: ''
  data_processor_name: data_processor_baci
data_processor_baci:
  type: ensight
  file_name_identifier: "{{ experiment_name }}*.case"
  file_options_dict:
    delete_field_data: false
    geometric_target: [experimental_data]
    physical_field_dict:
      vtk_field_type: structure
      vtk_array_type: point_array
      vtk_field_label: displacement
      field_components: [0]
    target_time_lst: [0.5]
    time_tol: 0.001
resources:
<<<<<<< HEAD
  "{cluster}":
    scheduler_name: scheduler
=======
  "{{ cluster }}":
    scheduler: scheduler
>>>>>>> a69b5634
    max_concurrent: 2
    max_finished_jobs: 10
scheduler:
  type: cluster
  cluster_type: {{ cluster }}
  num_procs: 1
  num_procs_post: 1
  cluster:
    script: /lnm/share/donottouch.sh
    walltime: 00:01:00
  remote:
    connect: {{ connect_to_resource }}
  singularity: true
  singularity_settings:
    remote_ip: {{ singularity_remote_ip }}
parameters:
  nue:
    type: uniform
    lower_bound: 0.45
    upper_bound: 0.49
  pressure:
    type: uniform
    lower_bound: 28000
    upper_bound: 38000<|MERGE_RESOLUTION|>--- conflicted
+++ resolved
@@ -15,19 +15,11 @@
   type: job_interface
   driver_name: driver
 driver:
-<<<<<<< HEAD
   type: mpi
-  input_template: {input_template}
-  path_to_executable: {path_to_executable}
-  path_to_postprocessor: {path_to_drt_ensight}
-  post_file_prefix: {experiment_name}
-=======
-  driver_type: mpi
   input_template: {{ input_template }}
   path_to_executable: {{ path_to_executable }}
   path_to_postprocessor: {{ path_to_drt_ensight }}
   post_file_prefix: {{ experiment_name }}
->>>>>>> a69b5634
   post_process_options: ''
   data_processor_name: data_processor_baci
 data_processor_baci:
@@ -44,13 +36,8 @@
     target_time_lst: [0.5]
     time_tol: 0.001
 resources:
-<<<<<<< HEAD
-  "{cluster}":
+  "{{ cluster }}":
     scheduler_name: scheduler
-=======
-  "{{ cluster }}":
-    scheduler: scheduler
->>>>>>> a69b5634
     max_concurrent: 2
     max_finished_jobs: 10
 scheduler:
