--- conflicted
+++ resolved
@@ -10,7 +10,7 @@
 from pqueens.utils import injector
 
 
-def test_rpvi_iterator_exe_park91a_hifi_callable_gradient(
+def test_rpvi_iterator_exe_park91a_hifi_provided_gradient(
     inputdir,
     tmp_path,
     create_experimental_data_park91a_hifi_on_grid,
@@ -20,15 +20,6 @@
 ):
     """Test for the *rpvi* iterator based on the *park91a_hifi* function."""
     # generate json input file from template
-<<<<<<< HEAD
-    template = os.path.join(inputdir, "rpvi_exe_park91a_hifi_template.yml")
-    third_party_input_file = tmpdir.join("input_file_executable_park91a_hifi_on_grid.csv")
-    experimental_data_path = tmpdir
-    executable = os.path.join(
-        example_simulator_fun_dir, "executable_park91a_hifi_on_grid_with_gradients.py c"
-    )
-    plot_dir = tmpdir
-=======
     template = inputdir / "rpvi_exe_park91a_hifi_template.yml"
     third_party_input_file = tmp_path / "input_file_executable_park91a_hifi_on_grid.csv"
     experimental_data_path = tmp_path
@@ -41,9 +32,8 @@
         "input_file": third_party_input_file,
         "executable": executable,
         "experiment_dir": tmp_path,
-        "gradient_method": "provided",
+        "forward_model_name": "simulation_model",
         "gradient_data_processor": "gradient_data_processor",
-        "gradient_interface": "null",
     }
     input_file = tmp_path / "rpvi_park91a_hifi.yml"
     injector.inject(dir_dict, template, input_file)
@@ -84,21 +74,14 @@
 
     executable = str(executable) + " s"
     plot_dir = tmp_path
->>>>>>> f1f79805
     dir_dict = {
         "experimental_data_path": experimental_data_path,
         "plot_dir": plot_dir,
         "input_file": third_party_input_file,
         "executable": executable,
-<<<<<<< HEAD
-        "experiment_dir": tmpdir,
-        "forward_model_name": "forward_model",
-=======
         "experiment_dir": tmp_path,
-        "gradient_method": "finite_differences",
->>>>>>> f1f79805
-        "gradient_data_processor": "gradient_data_processor",
-        "gradient_interface": "",
+        "forward_model_name": "fd_model",
+        "gradient_data_processor": "",
     }
     input_file = tmp_path / "rpvi_park91a_hifi.yml"
     injector.inject(dir_dict, template, input_file)
@@ -122,87 +105,14 @@
     assert results["variational_distribution"]["covariance"][1, 1] ** 0.5 < 0.5
 
 
-<<<<<<< HEAD
-def test_rpvi_iterator_exe_park91a_hifi_finite_differences_gradient(
+def test_rpvi_iterator_exe_park91a_hifi_adjoint_gradient(
     inputdir,
-    tmpdir,
+    tmp_path,
     create_experimental_data_park91a_hifi_on_grid,
     third_party_inputs,
     example_simulator_fun_dir,
     create_input_file_executable_park91a_hifi_on_grid,
 ):
-    """Test for the *rpvi* iterator based on the *park91a_hifi* function."""
-    # generate json input file from template
-    template = os.path.join(inputdir, "rpvi_exe_park91a_hifi_template.yml")
-    third_party_input_file = tmpdir.join("input_file_executable_park91a_hifi_on_grid.csv")
-    experimental_data_path = tmpdir
-    executable = os.path.join(
-        example_simulator_fun_dir, "executable_park91a_hifi_on_grid_with_gradients.py s"
-    )
-    plot_dir = tmpdir
-    dir_dict = {
-        "experimental_data_path": experimental_data_path,
-        "plot_dir": plot_dir,
-        "input_file": third_party_input_file,
-        "executable": executable,
-        "experiment_dir": tmpdir,
-        "forward_model_name": "gradient_model",
-        "gradient_model_type": "finite_differences",
-        "gradient_data_processor": "gradient_data_processor",
-        "gradient_interface": "",
-    }
-    input_file = os.path.join(tmpdir, "rpvi_park91a_hifi.yml")
-    injector.inject(dir_dict, template, input_file)
-
-    # run the main routine of QUEENS
-    run(Path(input_file), Path(tmpdir))
-
-    # This seed is fixed so that the variational distribution is initialized so that the park
-    # function can be evaluated correctly
-    np.random.seed(211)
-
-    # get the results of the QUEENS run
-    result_file = os.path.join(tmpdir, "inverse_rpvi_park91a_hifi.pickle")
-    with open(result_file, "rb") as handle:
-        results = pickle.load(handle)
-
-    # Actual tests
-    assert np.abs(results["variational_distribution"]["mean"][0] - 0.5) < 0.25
-    assert np.abs(results["variational_distribution"]["mean"][1] - 0.2) < 0.15
-    assert results["variational_distribution"]["covariance"][0, 0] ** 0.5 < 0.5
-    assert results["variational_distribution"]["covariance"][1, 1] ** 0.5 < 0.5
-
-
-def test_rpvi_iterator_exe_park91a_hifi_adjoint_gradient(
-    inputdir,
-    tmpdir,
-=======
-def test_rpvi_iterator_exe_park91a_hifi_adjoint_gradient(
-    inputdir,
-    tmp_path,
->>>>>>> f1f79805
-    create_experimental_data_park91a_hifi_on_grid,
-    third_party_inputs,
-    example_simulator_fun_dir,
-    create_input_file_executable_park91a_hifi_on_grid,
-):
-<<<<<<< HEAD
-    """Test for the *rpvi* iterator based on the *park91a_hifi* function."""
-    # generate json input file from template
-    template = os.path.join(inputdir, "rpvi_exe_park91a_hifi_template.yml")
-    third_party_input_file = tmpdir.join("input_file_executable_park91a_hifi_on_grid.csv")
-    experimental_data_path = tmpdir
-    # standard executable of forward run
-    executable = os.path.join(
-        example_simulator_fun_dir, "executable_park91a_hifi_on_grid_with_gradients.py s"
-    )
-    # adjoint executable (here we actually use the same executable but call it with
-    # a different flag "a" for adjoint)
-    adjoint_executable = os.path.join(
-        example_simulator_fun_dir, "executable_park91a_hifi_on_grid_with_gradients.py a"
-    )
-    plot_dir = tmpdir
-=======
     """Test the *rpvi* iterator based on the *park91a_hifi* function."""
     # generate json input file from template
     template = inputdir / "rpvi_exe_park91a_hifi_template.yml"
@@ -218,48 +128,28 @@
     )
     adjoint_executable = str(adjoint_executable) + " a"
     plot_dir = tmp_path
->>>>>>> f1f79805
     dir_dict = {
         "experimental_data_path": experimental_data_path,
         "plot_dir": plot_dir,
         "input_file": third_party_input_file,
         "executable": executable,
-<<<<<<< HEAD
-        "experiment_dir": tmpdir,
-        "forward_model_name": "gradient_model",
-        "gradient_model_type": "adjoint",
-=======
         "experiment_dir": tmp_path,
-        "gradient_method": "adjoint",
->>>>>>> f1f79805
+        "forward_model_name": "adjoint_model",
         "adjoint_executable": adjoint_executable,
-        "gradient_interface": "gradient_interface",
         "gradient_data_processor": "",
     }
-<<<<<<< HEAD
-    input_file = os.path.join(tmpdir, "rpvi_park91a_hifi.yml")
-    injector.inject(dir_dict, template, input_file)
-
-    # run the main routine of QUEENS
-    run(Path(input_file), Path(tmpdir))
-=======
     input_file = tmp_path / "rpvi_park91a_hifi.yml"
     injector.inject(dir_dict, template, input_file)
 
     # run the main routine of QUEENS
     run(input_file, tmp_path)
->>>>>>> f1f79805
 
     # This seed is fixed so that the variational distribution is initialized so that the park
     # function can be evaluated correctly
     np.random.seed(211)
 
     # get the results of the QUEENS run
-<<<<<<< HEAD
-    result_file = os.path.join(tmpdir, "inverse_rpvi_park91a_hifi.pickle")
-=======
     result_file = tmp_path / "inverse_rpvi_park91a_hifi.pickle"
->>>>>>> f1f79805
     with open(result_file, "rb") as handle:
         results = pickle.load(handle)
 
