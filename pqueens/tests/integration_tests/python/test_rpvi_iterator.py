"""Integration test for reparameterization trick VI."""

import os
import pickle

import numpy as np
import pandas as pd
import pytest
from mock import patch
from scipy.stats import multivariate_normal as mvn

import pqueens.visualization.variational_inference_visualization as vis
from pqueens.main import main
from pqueens.tests.integration_tests.example_simulator_functions.park91a_hifi_coords import (
    park91a_hifi_coords,
)
from pqueens.utils import injector, variational_inference_utils


@pytest.mark.integration_tests
def rpvi_density_match(
    mocker,
    inputdir,
    tmpdir,
    dummy_rpvi_instance,
    visualization_obj,
):
    """Reference density for matching test."""
    # fix the random seed
    np.random.seed(1)

    # mock all parts of the algorithm that has to do with initialization or an underlying model
    mocker.patch(
        "pqueens.iterators.variational_inference_reparameterization.rpviIterator.initialize_run",
        return_value=None,
    )

    # actual main call of bbvi with patched density for posterior
    with patch.object(RPVIIterator, 'get_log_posterior_unnormalized', target_density):
        variational_distr_obj = dummy_rpvi_instance.variational_distribution_obj
        mu = np.array([0.1, 0.7, 0.2, 0.3, 0.25])
        cov = np.exp(np.diag([0.5, 0.5, 0.5, 0.5, 0.5]) * 2)
        var_params = variational_distr_obj.construct_variational_params(mu, cov)
        dummy_rpvi_instance.variational_params = var_params
        dummy_rpvi_instance.variational_params_array = np.empty((len(var_params), 0))
        # actual run of the algorithm
        dummy_rpvi_instance.run()

        opt_variational_params = np.array(dummy_rpvi_instance.variational_params)

        elbo = dummy_rpvi_instance.elbo_list

    # Actual tests
    opt_variational_samples = variational_distr_obj.draw(opt_variational_params, 10000)
    variational_logpdf = variational_distr_obj.logpdf(
        opt_variational_params, opt_variational_samples
    )
    target_logpdf = target_density("dummy", x=opt_variational_samples, pdf=False).flatten()
    kl_divergence = np.abs(np.mean(variational_logpdf - target_logpdf))
    # Test if KL divergence is not too large
    assert kl_divergence < 10**5
    # Test if the elbo declined
    assert elbo[0] < elbo[-1]


@pytest.mark.integration_tests
def test_rpvi_iterator_park91a_hifi(inputdir, tmpdir, design_and_write_experimental_data_to_csv):
    """Test for the rpvi iterator based on the park91a_hifi function."""
    # generate json input file from template
    template = os.path.join(inputdir, "rpvi_park91a_hifi_template.json")
    experimental_data_path = tmpdir
    plot_dir = tmpdir
    dir_dict = {
        "experimental_data_path": experimental_data_path,
        "plot_dir": plot_dir,
        "gradient_method": "finite_difference",
        "simulator_function": "park91a_hifi_coords.py",
    }
    input_file = os.path.join(tmpdir, "rpvi_park91a_hifi.json")
    injector.inject(dir_dict, template, input_file)

    # run the main routine of QUEENS
    arguments = [
        "--input=" + input_file,
        "--output=" + str(tmpdir),
    ]

    # This seed is fixed so that the variational distribution is initialized so that the park
    # function can be evaluated correctly
    np.random.seed(211)
    # actual main call
    main(arguments)

    # get the results of the QUEENS run
    result_file = os.path.join(tmpdir, "inverse_rpvi_park91a_hifi.pickle")
    with open(result_file, "rb") as handle:
        results = pickle.load(handle)

    # Actual tests
    assert np.abs(results["variational_distr"]["mean"][0] - 0.5) < 0.25
    assert np.abs(results["variational_distr"]["mean"][1] - 0.2) < 0.1
    assert results["variational_distr"]["covariance"][0, 0] ** 0.5 < 0.5
    assert results["variational_distr"]["covariance"][1, 1] ** 0.5 < 0.5


@pytest.mark.integration_tests
def test_rpvi_iterator_park91a_hifi_provided_gradient(
    inputdir, tmpdir, design_and_write_experimental_data_to_csv
):
    """Test for the rpvi iterator based on the park91a_hifi function."""
    # generate json input file from template
    template = os.path.join(inputdir, "rpvi_park91a_hifi_template.json")
    experimental_data_path = tmpdir
    plot_dir = tmpdir
    dir_dict = {
        "experimental_data_path": experimental_data_path,
        "plot_dir": plot_dir,
        "gradient_method": "provided_gradient",
        "simulator_function": "park91a_hifi_coords_gradient.py",
    }
    input_file = os.path.join(tmpdir, "rpvi_park91a_hifi.json")
    injector.inject(dir_dict, template, input_file)

    # run the main routine of QUEENS
    arguments = [
        "--input=" + input_file,
        "--output=" + str(tmpdir),
    ]

    # This seed is fixed so that the variational distribution is initialized so that the park
    # function can be evaluated correctly
    np.random.seed(211)
    # actual main call of vi_rp
    main(arguments)

    # get the results of the QUEENS run
    result_file = os.path.join(tmpdir, "inverse_rpvi_park91a_hifi.pickle")
    with open(result_file, "rb") as handle:
        results = pickle.load(handle)

    # Actual tests
    assert np.abs(results["variational_distr"]["mean"][0] - 0.5) < 0.25
    assert np.abs(results["variational_distr"]["mean"][1] - 0.2) < 0.1
    assert results["variational_distr"]["covariance"][0, 0] ** 0.5 < 0.5
    assert results["variational_distr"]["covariance"][1, 1] ** 0.5 < 0.5


@pytest.mark.integration_tests
def test_rpvi_iterator_exe_park91a_hifi_provided_gradient(
    inputdir,
    tmpdir,
    design_and_write_experimental_data_to_csv,
    third_party_inputs,
    example_simulator_fun_dir,
):
    """Test for the rpvi iterator based on the park91a_hifi function."""
    # generate json input file from template
    template = os.path.join(inputdir, "rpvi_exe_park91a_hifi_template.json")
    third_party_input_file = os.path.join(
        third_party_inputs, "python_input_files", "input_file_exe_park91a_hifi_coords_gradient.csv"
    )
    experimental_data_path = tmpdir
    executable = os.path.join(example_simulator_fun_dir, "exe_park91a_hifi_coords_gradient.py")
    plot_dir = tmpdir
    dir_dict = {
        "experimental_data_path": experimental_data_path,
        "plot_dir": plot_dir,
        "input_file": third_party_input_file,
        "executable": executable,
        "experiment_dir": tmpdir,
    }
    input_file = os.path.join(tmpdir, "rpvi_park91a_hifi.json")
    injector.inject(dir_dict, template, input_file)

    # run the main routine of QUEENS
    arguments = [
        "--input=" + input_file,
        "--output=" + str(tmpdir),
    ]

    # This seed is fixed so that the variational distribution is initialized so that the park
    # function can be evaluated correctly
    np.random.seed(211)
    # actual main call of vi_rp
    main(arguments)

    # get the results of the QUEENS run
    result_file = os.path.join(tmpdir, "inverse_rpvi_park91a_hifi.pickle")
    with open(result_file, "rb") as handle:
        results = pickle.load(handle)
<<<<<<< HEAD
=======
    elbo_list = results["iteration_data"]["elbo"]
>>>>>>> 7291d07f

    # Actual tests
    assert np.abs(results["variational_distribution"]["mean"][0] - 0.5) < 0.25
    assert np.abs(results["variational_distribution"]["mean"][1] - 0.2) < 0.1
    assert results["variational_distribution"]["covariance"][0, 0] ** 0.5 < 0.5
    assert results["variational_distribution"]["covariance"][1, 1] ** 0.5 < 0.5


@pytest.fixture()
def dummy_rpvi_instance(tmpdir, my_variational_distribution_obj):
    """Reference RPVI instance."""
    #  ----- interesting params one might want to change ---------------------------
    n_samples_per_iter = 5
    # -1 indicates to run a fixed number of samples
    min_requ_relative_change_variational_params = -1
    max_feval = 10 * n_samples_per_iter
    num_variables = 5
    learning_rate = 0.01
    geometry_obj = None
    variational_approximation_type = 'mean_field'
    iteration_num = 20
    variational_samples = None
    variational_params_lst = []
    variational_distribution_obj = None
    relative_change_variational_params_lst = []
    log_likelihood_vec = None
    elbo_lst = []
    log_posterior_unnormalized = None
    v_param_adams = None
    m_param_adams = None
    prior_obj_list = []

    # ------ params we want to keep fixed -----------------------------------------
    variational_transformation = None
    variational_family = 'normal'
    experiment_name = 'density_match'
    result_description = {
        "write_results": False,
        "plotting_options": {
            "plot_boolean": False,
            "plotting_dir": tmpdir,
            "plot_name": "variational_params_convergence.eps",
            "save_bool": False,
        },
    }

    # ------ other params ----------------------------------------------------------
    model = 'fake_model'
    global_settings = {'output_dir': tmpdir, 'experiment_name': experiment_name}
    db = 'dummy'
    random_seed = 1

    # Will be fixed in a subsequent MR
    rpvi_instance = None
    return rpvi_instance


def target_density(self, x=None, pdf=False):
    """Target density for tests."""
    output_array = []
    mean = (np.array([0.5, 0.2, 0.6, 0.1, 0.2])).reshape(
        -1,
    )
    std_vec = np.array([0.1, 0.2, 0.01, 0.3, 0.1])
    cov = np.diag(std_vec**2)
    if pdf is False:
        for value in x:
            output_array.append(mvn.logpdf(value, mean=mean, cov=cov))
    else:
        for value in x:
            output_array.append(mvn.pdf(value, mean=mean, cov=cov))

    output_array = np.array(output_array)
    return output_array


@pytest.fixture()
def my_variational_distribution_obj():
    """Variational distribution."""
    dimension = 5
    distribution_options = {
        "variational_family": "normal",
        "variational_approximation_type": "mean_field",
        "dimension": dimension,
    }
    my_variational_object = variational_inference_utils.create_variational_distribution(
        distribution_options
    )
    return my_variational_object


@pytest.fixture()
def design_and_write_experimental_data_to_csv(tmpdir):
    """Generate artificial experimental data."""
    # Fix random seed
    np.random.seed(seed=1)

    # create target inputs
    x1 = 0.5
    x2 = 0.2

    # use x3 and x4 as coordinates and create coordinate grid (same as in park91a_hifi_coords)
    xx3 = np.linspace(0, 1, 4)
    xx4 = np.linspace(0, 1, 4)
    x3_vec, x4_vec = np.meshgrid(xx3, xx4)
    x3_vec = x3_vec.flatten()
    x4_vec = x4_vec.flatten()

    # generate clean function output for fake test data
    y_vec = []
    for x3, x4 in zip(x3_vec, x4_vec):
        y_vec.append(park91a_hifi_coords(x1, x2, x3, x4))
    y_vec = np.array(y_vec)

    # add artificial noise to fake measurements
    sigma_n = 0.001
    noise_vec = np.random.normal(loc=0, scale=sigma_n, size=(y_vec.size,))
    y_fake = y_vec + noise_vec

    # write fake data to csv
    data_dict = {
        'x3': x3_vec,
        'x4': x4_vec,
        'y_obs': y_fake,
    }
    experimental_data_path = os.path.join(tmpdir, 'experimental_data.csv')
    df = pd.DataFrame.from_dict(data_dict)
    df.to_csv(experimental_data_path, index=False)


@pytest.fixture()
def visualization_obj(tmpdir):
    """Visualization module."""
    visualization_dict = {
        "method": {
            "method_options": {
                "result_description": {
                    "plotting_options": {
                        "plotting_dir": tmpdir,
                        "save_bool": False,
                        "plot_boolean": False,
                        "plot_name": "variat_params_convergence.eps",
                    }
                }
            }
        }
    }
    vis.from_config_create(visualization_dict)<|MERGE_RESOLUTION|>--- conflicted
+++ resolved
@@ -188,10 +188,6 @@
     result_file = os.path.join(tmpdir, "inverse_rpvi_park91a_hifi.pickle")
     with open(result_file, "rb") as handle:
         results = pickle.load(handle)
-<<<<<<< HEAD
-=======
-    elbo_list = results["iteration_data"]["elbo"]
->>>>>>> 7291d07f
 
     # Actual tests
     assert np.abs(results["variational_distribution"]["mean"][0] - 0.5) < 0.25
