"""Integration test for reparameterization trick VI."""

import pickle
from pathlib import Path

import numpy as np
import pandas as pd
import pytest
from mock import patch

from pqueens import run
from pqueens.distributions import from_config_create_distribution
from pqueens.models.likelihood_models.gaussian_likelihood import GaussianLikelihood
from pqueens.utils import injector


def test_rpvi_iterator_park91a_hifi(
    inputdir,
    tmp_path,
    create_experimental_data_park91a_hifi_on_grid,
):
    """Integration test for the rpvi iterator.

    Based on the *park91a_hifi* function.
    """
    template = Path(inputdir, "rpvi_park91a_hifi_template.yml")
    experimental_data_path = tmp_path
    plot_dir = tmp_path
    dir_dict = {
        "experimental_data_path": experimental_data_path,
        "plot_dir": plot_dir,
        "gradient_method": "finite_differences",
        "my_function": "park91a_hifi_on_grid",
        "likelihood_model_type": "gaussian",
        "external_python_module": "",
    }
    input_file = tmp_path / "rpvi_park91a_hifi.yml"
    injector.inject(dir_dict, template, input_file)

    # run the main routine of QUEENS
    run(input_file, tmp_path)

    # This seed is fixed so that the variational distribution is initialized so that the park
    # function can be evaluated correctly
    np.random.seed(211)
    run(input_file, tmp_path)
    # actual main call

    # get the results of the QUEENS run
    result_file = tmp_path / "inverse_rpvi_park91a_hifi.pickle"
    with open(result_file, "rb") as handle:
        results = pickle.load(handle)

    # Actual tests
    assert np.abs(results["variational_distribution"]["mean"][0] - 0.5) < 0.25
    assert np.abs(results["variational_distribution"]["mean"][1] - 0.2) < 0.1
    assert results["variational_distribution"]["covariance"][0, 0] ** 0.5 < 0.5
    assert results["variational_distribution"]["covariance"][1, 1] ** 0.5 < 0.5


def test_rpvi_iterator_park91a_hifi_external_module(
    inputdir,
    tmp_path,
    create_experimental_data_park91a_hifi_on_grid,
    write_custom_likelihood_model,
    module_path,
):
    """Integration test for the rpvi iterator.

    Based on the *park91a_hifi* function.
    """
    template = inputdir / "rpvi_park91a_hifi_template.yml"
    experimental_data_path = tmp_path
    plot_dir = tmp_path
    dir_dict = {
        "experimental_data_path": experimental_data_path,
        "plot_dir": plot_dir,
        "gradient_method": "finite_differences",
        "my_function": "park91a_hifi_on_grid",
        "likelihood_model_type": "MyLikelihood",
        "external_python_module": module_path,
    }
    input_file = tmp_path / "rpvi_park91a_hifi.yml"
    injector.inject(dir_dict, template, input_file)

    # run the main routine of QUEENS
    run(input_file, tmp_path)

    # This seed is fixed so that the variational distribution is initialized so that the park
    # function can be evaluated correctly
    np.random.seed(211)
    run(input_file, tmp_path)
    # actual main call

    # get the results of the QUEENS run
    result_file = tmp_path / "inverse_rpvi_park91a_hifi.pickle"
    with open(result_file, "rb") as handle:
        results = pickle.load(handle)

    # Actual tests
    assert np.abs(results["variational_distribution"]["mean"][0] - 0.5) < 0.25
    assert np.abs(results["variational_distribution"]["mean"][1] - 0.2) < 0.1
    assert results["variational_distribution"]["covariance"][0, 0] ** 0.5 < 0.5
    assert results["variational_distribution"]["covariance"][1, 1] ** 0.5 < 0.5


def test_rpvi_iterator_park91a_hifi_provided_gradient(
    inputdir, tmp_path, create_experimental_data_park91a_hifi_on_grid
):
    """Test for the rpvi iterator based on the *park91a_hifi* function."""
    # generate json input file from template
    template = inputdir / "rpvi_park91a_hifi_template.yml"
    experimental_data_path = tmp_path
    plot_dir = tmp_path
    dir_dict = {
        "experimental_data_path": experimental_data_path,
        "plot_dir": plot_dir,
        "gradient_method": "provided",
        "my_function": "park91a_hifi_on_grid_with_gradients",
        "likelihood_model_type": "gaussian",
        "external_python_module": "",
    }
    input_file = tmp_path / "rpvi_park91a_hifi.yml"
    injector.inject(dir_dict, template, input_file)

    # run the main routine of QUEENS
    run(input_file, tmp_path)

    # This seed is fixed so that the variational distribution is initialized so that the park
    # function can be evaluated correctly
    np.random.seed(211)
    # actual main call of vi_rp

    # get the results of the QUEENS run
    result_file = tmp_path / "inverse_rpvi_park91a_hifi.pickle"
    with open(result_file, "rb") as handle:
        results = pickle.load(handle)

    # Actual tests
    assert np.abs(results["variational_distribution"]["mean"][0] - 0.5) < 0.25
    assert np.abs(results["variational_distribution"]["mean"][1] - 0.2) < 0.1
    assert results["variational_distribution"]["covariance"][0, 0] ** 0.5 < 0.5
    assert results["variational_distribution"]["covariance"][1, 1] ** 0.5 < 0.5


likelihood_mean = np.array([-2.0, 1.0])
likelihood_covariance = np.diag(np.array([0.1, 10.0]))
likelihood_dist = {
    'type': 'normal',
    'mean': likelihood_mean,
    'covariance': likelihood_covariance,
}
likelihood = from_config_create_distribution(likelihood_dist)


def target_density(self, samples):
    """Target posterior density."""
    log_likelihood_output = likelihood.logpdf(samples)
    grad_log_likelihood = likelihood.grad_logpdf(samples)

    return log_likelihood_output, grad_log_likelihood


@pytest.fixture(scope="module", params=['provided', 'finite_differences'])
def gradient_method(request):
    """Gradient method."""
    return request.param


def test_gaussian_rpvi(inputdir, tmp_path, dummy_data, gradient_method):
    """Test RPVI with univariate Gaussian."""
    template = inputdir / "rpvi_gaussian_template.yml"

    dir_dict = {
        "plot_dir": tmp_path,
        "experimental_data_path": tmp_path,
        "gradient_method": gradient_method,
    }
    input_file = tmp_path / "rpvi_gaussian.yml"
    injector.inject(dir_dict, template, input_file)

    # mock methods related to likelihood
<<<<<<< HEAD
    with patch.object(GaussianLikelihood, "evaluate", target_density):
        run(input_file, tmp_path)
=======
    with patch.object(GaussianLikelihood, "evaluate_and_gradient", target_density):
        run(Path(input_file), Path(tmpdir))
>>>>>>> 74e06197

    # get the results of the QUEENS run
    result_file = tmp_path / "rpvi_gaussian.pickle"
    with open(result_file, "rb") as handle:
        results = pickle.load(handle)

    posterior_covariance = np.diag(np.array([1 / 11, 100 / 11]))
    posterior_mean = np.array([-20 / 11, 20 / 11])

    # Actual tests
    np.testing.assert_almost_equal(
        results["variational_distribution"]["mean"], posterior_mean, decimal=3
    )
    np.testing.assert_almost_equal(
        results["variational_distribution"]["covariance"], posterior_covariance, decimal=4
    )


@pytest.fixture()
def dummy_data(tmp_path):
    """Fixture for dummy data."""
    data_dict = {'y_obs': np.zeros(1)}
    experimental_data_path = tmp_path / 'experimental_data.csv'
    df = pd.DataFrame.from_dict(data_dict)
    df.to_csv(experimental_data_path, index=False)


@pytest.fixture()
def module_path(tmp_path):
    """Generate path for new likelihood module."""
    my_module_path = tmp_path / "my_likelihood_module.py"
    return str(my_module_path)


@pytest.fixture()
def write_custom_likelihood_model(module_path):
    """Write custom likelihood class to file."""
    # pylint: disable=line-too-long
    custom_class_lst = [
        "from pqueens.models.likelihood_models.gaussian_likelihood import GaussianLikelihood\n",
        "class MyLikelihood(GaussianLikelihood):\n",
        "   pass",
    ]
    # pylint: enable=line-too-long
    with open(module_path, 'w') as f:
        for my_string in custom_class_lst:
            f.writelines(my_string)<|MERGE_RESOLUTION|>--- conflicted
+++ resolved
@@ -1,5 +1,6 @@
 """Integration test for reparameterization trick VI."""
 
+import os
 import pickle
 from pathlib import Path
 
@@ -180,13 +181,8 @@
     injector.inject(dir_dict, template, input_file)
 
     # mock methods related to likelihood
-<<<<<<< HEAD
-    with patch.object(GaussianLikelihood, "evaluate", target_density):
+    with patch.object(GaussianLikelihood, "evaluate_and_gradient", target_density):
         run(input_file, tmp_path)
-=======
-    with patch.object(GaussianLikelihood, "evaluate_and_gradient", target_density):
-        run(Path(input_file), Path(tmpdir))
->>>>>>> 74e06197
 
     # get the results of the QUEENS run
     result_file = tmp_path / "rpvi_gaussian.pickle"
