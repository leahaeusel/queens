"""TODO_doc."""

import os
import pickle
from pathlib import Path

import numpy as np
import pytest

from pqueens import run


def test_grid_iterator(inputdir, tmpdir, expected_response, expected_grid):
    """Integration test for the grid iterator."""
<<<<<<< HEAD
    run(Path(Path(inputdir, 'grid_iterator_rosenbrock.json')), Path(tmpdir))
=======
    run(Path(os.path.join(inputdir, 'grid_iterator_rosenbrock.yml')), Path(tmpdir))
>>>>>>> 96610ab5

    result_file = Path(tmpdir, 'grid_iterator_rosenbrock.pickle')
    with open(result_file, 'rb') as handle:
        results = pickle.load(handle)

    np.testing.assert_array_equal(
        results["raw_output_data"]["mean"],
        expected_response,
    )

    np.testing.assert_allclose(results["input_data"], expected_grid, rtol=1.0e-3)


@pytest.fixture()
def expected_grid():
    """TODO_doc."""
    input_data = np.array(
        [
            [-2.000, -2.000],
            [-1.000, -2.000],
            [0.000, -2.000],
            [1.000, -2.000],
            [2.000, -2.000],
            [-2.000, -1.000],
            [-1.000, -1.000],
            [0.000, -1.000],
            [1.000, -1.000],
            [2.000, -1.000],
            [-2.000, 0.000],
            [-1.000, 0.000],
            [0.000, 0.000],
            [1.000, 0.000],
            [2.000, 0.000],
            [-2.000, 1.000],
            [-1.000, 1.000],
            [0.000, 1.000],
            [1.000, 1.000],
            [2.000, 1.000],
            [-2.000, 2.000],
            [-1.000, 2.000],
            [0.000, 2.000],
            [1.000, 2.000],
            [2.000, 2.000],
        ]
    )
    return input_data


@pytest.fixture()
def expected_response():
    """TODO_doc."""
    expected_response = np.atleast_2d(
        np.array(
            [
                3.609e03,
                9.040e02,
                4.010e02,
                9.000e02,
                3.601e03,
                2.509e03,
                4.040e02,
                1.010e02,
                4.000e02,
                2.501e03,
                1.609e03,
                1.040e02,
                1.000e00,
                1.000e02,
                1.601e03,
                9.090e02,
                4.000e00,
                1.010e02,
                0.000e00,
                9.010e02,
                4.090e02,
                1.040e02,
                4.010e02,
                1.000e02,
                4.010e02,
            ]
        )
    ).T

    return expected_response<|MERGE_RESOLUTION|>--- conflicted
+++ resolved
@@ -12,11 +12,7 @@
 
 def test_grid_iterator(inputdir, tmpdir, expected_response, expected_grid):
     """Integration test for the grid iterator."""
-<<<<<<< HEAD
-    run(Path(Path(inputdir, 'grid_iterator_rosenbrock.json')), Path(tmpdir))
-=======
-    run(Path(os.path.join(inputdir, 'grid_iterator_rosenbrock.yml')), Path(tmpdir))
->>>>>>> 96610ab5
+    run(Path(Path(inputdir, 'grid_iterator_rosenbrock.yml')), Path(tmpdir))
 
     result_file = Path(tmpdir, 'grid_iterator_rosenbrock.pickle')
     with open(result_file, 'rb') as handle:
