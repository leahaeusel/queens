--- conflicted
+++ resolved
@@ -93,8 +93,7 @@
     We use the exp-log trick here to avoid numerical problems.
     """
 
-<<<<<<< HEAD
-    ess = np.sum(weights) ** 2 / (np.sum(np.power(weights, 2)))
+    ess = np.exp(np.log(np.sum(weights) ** 2) - np.log(np.sum(weights ** 2)))
     return ess
 
 
@@ -155,8 +154,4 @@
             else:
                 x = theta_i_np
         x = np.transpose(np.atleast_2d(x))
-        return x
-=======
-    ess = np.exp(np.log(np.sum(weights) ** 2) - np.log(np.sum(weights ** 2)))
-    return ess
->>>>>>> f3c80e27
+        return x