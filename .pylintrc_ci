[MASTER]

# A comma-separated list of package or module names from where C extensions may
# be loaded. Extensions are loading into the active Python interpreter and may
# run arbitrary code.
extension-pkg-allow-list=

# A comma-separated list of package or module names from where C extensions may
# be loaded. Extensions are loading into the active Python interpreter and may
# run arbitrary code. (This is an alternative name to extension-pkg-allow-list
# for backward compatibility.)
extension-pkg-whitelist=

# Return non-zero exit code if any of these messages/categories are detected,
# even if score is above --fail-under value. Syntax same as enable. Messages
# specified are enabled, while categories only check already-enabled messages.
fail-on=

# Specify a score threshold to be exceeded before program exits with error.
fail-under=10.0

# Files or directories to be skipped. They should be base names, not paths.
ignore=CVS,

# Add files or directories matching the regex patterns to the ignore-list. The
# regex matches against paths and can be in Posix or Windows format.
ignore-paths=

# Files or directories matching the regex patterns are skipped. The regex
# matches against base names, not paths. The default value ignores emacs file
# locks
ignore-patterns=^\.#

# Python code to execute, usually for sys.path manipulation such as
# pygtk.require().
#init-hook=

# Use multiple processes to speed up Pylint. Specifying 0 will auto-detect the
# number of processors available to use.
jobs=1

# Control the amount of potential inferred values when inferring a single
# object. This can help the performance when dealing with large functions or
# complex, nested conditions.
limit-inference-results=100

# List of plugins (as comma separated values of python module names) to load,
# usually to register additional checkers.
load-plugins=

# Pickle collected data for later comparisons.
persistent=yes

# Minimum Python version to use for version dependent checks. Will default to
# the version used to run pylint.
py-version=3.8

# Discover python modules and packages in the file system subtree.
recursive=no

# When enabled, pylint would attempt to guess common misconfiguration and emit
# user-friendly hints instead of false-positive error messages.
suggestion-mode=yes

# Allow loading of arbitrary C extensions. Extensions are imported into the
# active Python interpreter and may run arbitrary code.
unsafe-load-any-extension=no


[MESSAGES CONTROL]

# Only show warnings with the listed confidence levels. Leave empty to show
# all. Valid levels: HIGH, CONTROL_FLOW, INFERENCE, INFERENCE_FAILURE,
# UNDEFINED.
confidence=

# Disable the message, report, category or checker with the given id(s). You
# can either give multiple identifiers separated by comma (,) or put this
# option multiple times (only on the command line, not in the configuration
# file where it should appear only once). You can also use "--disable=all" to
# disable everything first and then re-enable specific checks. For example, if
# you want to run only the similarities checker, you can use "--disable=all
# --enable=similarities". If you want to run only the classes checker, but have
# no Warning level messages displayed, use "--disable=all --enable=classes
# --disable=W".
disable=raw-checker-failed,
        bad-inline-option,
        locally-disabled,
        file-ignored,
        suppressed-message,
        useless-suppression,
        deprecated-pragma,
        use-symbolic-message-instead,
        design,
        eval-used,
        super-init-not-called,
        broad-exception-caught,
        too-many-lines,
        no-name-in-module,
<<<<<<< HEAD
        cell-var-from-loop,
        consider-using-from-import,
        pointless-string-statement,
        inconsistent-return-statements,
=======
        bare-except,
>>>>>>> 50cf988e
        bad-staticmethod-argument,
        abstract-method,
        attribute-defined-outside-init,
        unused-variable,
        arguments-differ,
        fixme,
        protected-access,
        unused-argument,
        duplicate-code,
        invalid-name,
        redefined-outer-name,

# Enable the message, report, category or checker with the given id(s). You can
# either give multiple identifier separated by comma (,) or put this option
# multiple time (only on the command line, not in the configuration file where
# it should appear only once). See also the "--disable" option for examples.
enable=c-extension-no-member


[REPORTS]

# Python expression which should return a score less than or equal to 10. You
# have access to the variables 'fatal', 'error', 'warning', 'refactor',
# 'convention', and 'info' which contain the number of messages in each
# category, as well as 'statement' which is the total number of statements
# analyzed. This score is used by the global evaluation report (RP0004).
evaluation=max(0, 0 if fatal else 10.0 - ((float(5 * error + warning + refactor + convention) / statement) * 10))

# Template used to display messages. This is a python new-style format string
# used to format the message information. See doc for all details.
#msg-template=

# Set the output format. Available formats are text, parseable, colorized, json
# and msvs (visual studio). You can also give a reporter class, e.g.
# mypackage.mymodule.MyReporterClass.
output-format=text

# Tells whether to display a full report or only the messages.
reports=no

# Activate the evaluation score.
score=yes


[REFACTORING]

# Maximum number of nested blocks for function / method body
max-nested-blocks=5

# Complete name of functions that never returns. When checking for
# inconsistent-return-statements if a never returning function is called then
# it will be considered as an explicit return statement and no message will be
# printed.
never-returning-functions=sys.exit,argparse.parse_error


[FORMAT]

# Expected format of line ending, e.g. empty (any line ending), LF or CRLF.
expected-line-ending-format=

# Regexp for a line that is allowed to be longer than the limit.
ignore-long-lines=^\s*(# )?<?https?://\S+>?$

# Number of spaces of indent required inside a hanging or continued line.
indent-after-paren=4

# String used as indentation unit. This is usually "    " (4 spaces) or "\t" (1
# tab).
indent-string='    '

# Maximum number of characters on a single line.
max-line-length=100

# Maximum number of lines in a module.
max-module-lines=1000

# Allow the body of a class to be on the same line as the declaration if body
# contains single statement.
single-line-class-stmt=no

# Allow the body of an if to be on the same line as the test if there is no
# else.
single-line-if-stmt=no


[LOGGING]

# The type of string formatting that logging methods do. `old` means using %
# formatting, `new` is for `{}` formatting.
logging-format-style=old

# Logging modules to check that the string format arguments are in logging
# function parameter format.
logging-modules=logging


[MISCELLANEOUS]

# List of note tags to take in consideration, separated by a comma.
notes=FIXME,
      XXX,
      TODO

# Regular expression of note tags to take in consideration.
#notes-rgx=


[SIMILARITIES]

# Comments are removed from the similarity computation
ignore-comments=yes

# Docstrings are removed from the similarity computation
ignore-docstrings=yes

# Imports are removed from the similarity computation
ignore-imports=no

# Signatures are removed from the similarity computation
ignore-signatures=no

# Minimum lines number of a similarity.
min-similarity-lines=4


[SPELLING]

# Limits count of emitted suggestions for spelling mistakes.
max-spelling-suggestions=4

# Spelling dictionary name. Available dictionaries: none. To make it work,
# install the 'python-enchant' package.
spelling-dict=

# List of comma separated words that should be considered directives if they
# appear and the beginning of a comment and should not be checked.
spelling-ignore-comment-directives=fmt: on,fmt: off,noqa:,noqa,nosec,isort:skip,mypy:

# List of comma separated words that should not be checked.
spelling-ignore-words=

# A path to a file that contains the private dictionary; one word per line.
spelling-private-dict-file=

# Tells whether to store unknown words to the private dictionary (see the
# --spelling-private-dict-file option) instead of raising a message.
spelling-store-unknown-words=no


[STRING]

# This flag controls whether inconsistent-quotes generates a warning when the
# character used as a quote delimiter is used inconsistently within a module.
check-quote-consistency=no

# This flag controls whether the implicit-str-concat should generate a warning
# on implicit string concatenation in sequences defined over several lines.
check-str-concat-over-line-jumps=no


[TYPECHECK]

# List of decorators that produce context managers, such as
# contextlib.contextmanager. Add to this list to register other decorators that
# produce valid context managers.
contextmanager-decorators=contextlib.contextmanager

# List of members which are set dynamically and missed by pylint inference
# system, and so shouldn't trigger E1101 when accessed. Python regular
# expressions are accepted.
generated-members=

# Tells whether missing members accessed in mixin class should be ignored. A
# class is considered mixin if its name matches the mixin-class-rgx option.
ignore-mixin-members=yes

# Tells whether to warn about missing members when the owner of the attribute
# is inferred to be None.
ignore-none=yes

# This flag controls whether pylint should warn about no-member and similar
# checks whenever an opaque object is returned when inferring. The inference
# can return multiple potential results while evaluating a Python object, but
# some branches might not be evaluated, which results in partial inference. In
# that case, it might be useful to still emit no-member and other checks for
# the rest of the inferred objects.
ignore-on-opaque-inference=yes

# List of class names for which member attributes should not be checked (useful
# for classes with dynamically set attributes). This supports the use of
# qualified names.
ignored-classes=optparse.Values,
                thread._local,
                _thread._local,
                pqueens.visualization.bmfmc_visualization,
                pqueens.visualization.bmfia_visualization,
                pqueens.visualization.sa_visualization,
                pqueens.visualization.surrogate_visualization,
                pqueens.visualization.variational_inference_visualization,
                matplotlib.cm,
                logging.RootLogger,


# List of module names for which member attributes should not be checked
# (useful for modules/projects where namespaces are manipulated during runtime
# and thus existing member attributes cannot be deduced by static analysis). It
# supports qualified module names, as well as Unix pattern matching.
ignored-modules=vtk,
                particles,

# Show a hint with possible names when a member name was not found. The aspect
# of finding the hint is based on edit distance.
missing-member-hint=yes

# The minimum edit distance a name should have in order to be considered a
# similar match for a missing member name.
missing-member-hint-distance=1

# The total number of similar names that should be taken in consideration when
# showing a hint for a missing member.
missing-member-max-choices=1

# Regex pattern to define which classes are considered mixins ignore-mixin-
# members is set to 'yes'
mixin-class-rgx=.*[Mm]ixin

# List of decorators that change the signature of a decorated function.
signature-mutators=


[VARIABLES]

# List of additional names supposed to be defined in builtins. Remember that
# you should avoid defining new builtins when possible.
additional-builtins=

# Tells whether unused global variables should be treated as a violation.
allow-global-unused-variables=yes

# List of names allowed to shadow builtins
allowed-redefined-builtins=

# List of strings which can identify a callback function by name. A callback
# name must start or end with one of those strings.
callbacks=cb_,
          _cb

# A regular expression matching the name of dummy variables (i.e. expected to
# not be used).
dummy-variables-rgx=_+$|(_[a-zA-Z0-9_]*[a-zA-Z0-9]+?$)|dummy|^ignored_|^unused_

# Argument names that match this expression will be ignored. Default to name
# with leading underscore.
ignored-argument-names=_.*|^ignored_|^unused_

# Tells whether we should check for unused import in __init__ files.
init-import=no

# List of qualified module names which can have objects that can redefine
# builtins.
redefining-builtins-modules=six.moves,past.builtins,future.builtins,builtins,io


[BASIC]

# Naming style matching correct argument names.
argument-naming-style=snake_case

# Regular expression matching correct argument names. Overrides argument-
# naming-style. If left empty, argument names will be checked with the set
# naming style.
#argument-rgx=

# Naming style matching correct attribute names.
attr-naming-style=snake_case

# Regular expression matching correct attribute names. Overrides attr-naming-
# style. If left empty, attribute names will be checked with the set naming
# style.
#attr-rgx=

# Bad variable names which should always be refused, separated by a comma.
bad-names=foo,
          bar,
          baz,
          toto,
          tutu,
          tata

# Bad variable names regexes, separated by a comma. If names match any regex,
# they will always be refused
bad-names-rgxs=

# Naming style matching correct class attribute names.
class-attribute-naming-style=any

# Regular expression matching correct class attribute names. Overrides class-
# attribute-naming-style. If left empty, class attribute names will be checked
# with the set naming style.
#class-attribute-rgx=

# Naming style matching correct class constant names.
class-const-naming-style=UPPER_CASE

# Regular expression matching correct class constant names. Overrides class-
# const-naming-style. If left empty, class constant names will be checked with
# the set naming style.
#class-const-rgx=

# Naming style matching correct class names.
class-naming-style=PascalCase

# Regular expression matching correct class names. Overrides class-naming-
# style. If left empty, class names will be checked with the set naming style.
#class-rgx=

# Naming style matching correct constant names.
const-naming-style=UPPER_CASE

# Regular expression matching correct constant names. Overrides const-naming-
# style. If left empty, constant names will be checked with the set naming
# style.
#const-rgx=

# Minimum line length for functions/classes that require docstrings, shorter
# ones are exempt.
docstring-min-length=-1

# Naming style matching correct function names.
function-naming-style=snake_case

# Regular expression matching correct function names. Overrides function-
# naming-style. If left empty, function names will be checked with the set
# naming style.
#function-rgx=

# Good variable names which should always be accepted, separated by a comma.
good-names=i,
           j,
           k,
           ex,
           Run,
           _,
           f,
	   db,
           rv,
           rf

# Good variable names regexes, separated by a comma. If names match any regex,
# they will always be accepted
good-names-rgxs=

# Include a hint for the correct naming format with invalid-name.
include-naming-hint=no

# Naming style matching correct inline iteration names.
inlinevar-naming-style=any

# Regular expression matching correct inline iteration names. Overrides
# inlinevar-naming-style. If left empty, inline iteration names will be checked
# with the set naming style.
#inlinevar-rgx=

# Naming style matching correct method names.
method-naming-style=snake_case

# Regular expression matching correct method names. Overrides method-naming-
# style. If left empty, method names will be checked with the set naming style.
#method-rgx=

# Naming style matching correct module names.
module-naming-style=snake_case

# Regular expression matching correct module names. Overrides module-naming-
# style. If left empty, module names will be checked with the set naming style.
#module-rgx=

# Colon-delimited sets of names that determine each other's naming style when
# the name regexes allow several styles.
name-group=

# Regular expression which should only match function or class names that do
# not require a docstring.
no-docstring-rgx=^_

# List of decorators that produce properties, such as abc.abstractproperty. Add
# to this list to register other decorators that produce valid properties.
# These decorators are taken in consideration only for invalid-name.
property-classes=abc.abstractproperty

# Regular expression matching correct type variable names. If left empty, type
# variable names will be checked with the set naming style.
#typevar-rgx=

# Naming style matching correct variable names.
variable-naming-style=snake_case

# Regular expression matching correct variable names. Overrides variable-
# naming-style. If left empty, variable names will be checked with the set
# naming style.
#variable-rgx=


[DESIGN]

# List of regular expressions of class ancestor names to ignore when counting
# public methods (see R0903)
exclude-too-few-public-methods=

# List of qualified class names to ignore when counting class parents (see
# R0901)
ignored-parents=

# Maximum number of arguments for function / method.
max-args=5

# Maximum number of attributes for a class (see R0902).
max-attributes=7

# Maximum number of boolean expressions in an if statement (see R0916).
max-bool-expr=5

# Maximum number of branch for function / method body.
max-branches=12

# Maximum number of locals for function / method body.
max-locals=15

# Maximum number of parents for a class (see R0901).
max-parents=7

# Maximum number of public methods for a class (see R0904).
max-public-methods=20

# Maximum number of return / yield for function / method body.
max-returns=6

# Maximum number of statements in function / method body.
max-statements=50

# Minimum number of public methods for a class (see R0903).
min-public-methods=2


[IMPORTS]

# List of modules that can be imported at any level, not just the top level
# one.
allow-any-import-level=

# Allow wildcard imports from modules that define __all__.
allow-wildcard-with-all=no

# Analyse import fallback blocks. This can be used to support both Python 2 and
# 3 compatible code, which means that the block might have code that exists
# only in one or another interpreter, leading to false positives when analysed.
analyse-fallback-blocks=no

# Deprecated modules which should not be used, separated by a comma.
deprecated-modules=optparse,tkinter.tix

# Output a graph (.gv or any supported image format) of external dependencies
# to the given file (report RP0402 must not be disabled).
ext-import-graph=

# Output a graph (.gv or any supported image format) of all (i.e. internal and
# external) dependencies to the given file (report RP0402 must not be
# disabled).
import-graph=

# Output a graph (.gv or any supported image format) of internal dependencies
# to the given file (report RP0402 must not be disabled).
int-import-graph=

# Force import order to recognize a module as part of the standard
# compatibility libraries.
known-standard-library=

# Force import order to recognize a module as part of a third party library.
known-third-party=enchant

# Couples of modules and preferred modules, separated by a comma.
preferred-modules=


[CLASSES]

# Warn about protected attribute access inside special methods
check-protected-access-in-special-methods=no

# List of method names used to declare (i.e. assign) instance attributes.
defining-attr-methods=__init__,
                      __new__,
                      setUp,
                      __post_init__

# List of member names, which should be excluded from the protected access
# warning.
exclude-protected=_asdict,
                  _fields,
                  _replace,
                  _source,
                  _make

# List of valid names for the first argument in a class method.
valid-classmethod-first-arg=cls

# List of valid names for the first argument in a metaclass class method.
valid-metaclass-classmethod-first-arg=cls


[EXCEPTIONS]

# Exceptions that will emit a warning when being caught. Defaults to
# "builtins.BaseException, builtins.Exception".
overgeneral-exceptions=builtins.BaseException,
                       builtins.Exception<|MERGE_RESOLUTION|>--- conflicted
+++ resolved
@@ -97,14 +97,6 @@
         broad-exception-caught,
         too-many-lines,
         no-name-in-module,
-<<<<<<< HEAD
-        cell-var-from-loop,
-        consider-using-from-import,
-        pointless-string-statement,
-        inconsistent-return-statements,
-=======
-        bare-except,
->>>>>>> 50cf988e
         bad-staticmethod-argument,
         abstract-method,
         attribute-defined-outside-init,
