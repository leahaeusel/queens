--- conflicted
+++ resolved
@@ -97,11 +97,6 @@
         unexpected-special-method-signature,
         consider-using-in,
         unsubscriptable-object,
-<<<<<<< HEAD
-        use-maxsplit-arg,
-=======
-        deprecated-method,
->>>>>>> fdd7f00e
         not-callable,
         assignment-from-no-return,
         super-init-not-called,
