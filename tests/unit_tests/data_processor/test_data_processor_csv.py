"""Tests for data processor csv routine."""

import re

import numpy as np
import pandas as pd
import pytest

import queens.data_processor.data_processor_csv
from queens.data_processor.data_processor_csv import DataProcessorCsv


@pytest.fixture(name="dummy_csv_file", scope="session")
def fixture_dummy_csv_file(tmp_path_factory):
    """Create dummy csv-file for tests."""
    dummy_data = """# structure problem, writing nodal data of node 26
# control information: nodal coordinates   x = 1.13276e-15    y = 18.5    z = 1
#
#     step            time             d_x             d_y             d_z
         1    2.000000e-02    4.399840e-02    6.487949e-01    0.000000e+00
         2    4.000000e-02    6.820325e-02    1.150965e+00    0.000000e+00
         3    6.000000e-02    7.717940e-02    1.542656e+00    0.000000e+00
         4    8.000000e-02    7.964939e-02    1.860496e+00    0.000000e+00
         5    1.000000e-01    7.997493e-02    2.128853e+00    0.000000e+00
         6    1.200000e-01    8.005790e-02    2.362839e+00    0.000000e+00
         7    1.400000e-01    8.061949e-02    2.571953e+00    0.000000e+00
         8    1.600000e-01    8.184129e-02    2.762376e+00    0.000000e+00
         9    1.800000e-01    8.367777e-02    2.938276e+00    0.000000e+00
        10    2.000000e-01    8.600778e-02    3.102564e+00    0.000000e+00"""
    tmp_dir = tmp_path_factory.mktemp("data")
    dummy_data_processor_path = tmp_dir / 'dummy_csvfile.csv'
<<<<<<< HEAD

=======
>>>>>>> 6207c7f4
    with open(dummy_data_processor_path, 'w', encoding='utf-8') as csv_file:
        csv_file.write(dummy_data)

    return dummy_data_processor_path


@pytest.fixture(name="default_raw_data")
def fixture_default_raw_data():
    """Default raw data for tests."""
    index = [
        0.02000,
        0.04000,
        0.06000,
        0.08000,
        0.10000,
        0.12000,
        0.14000,
        0.16000,
        0.18000,
        0.20000,
    ]
    data = [
        0.64879,
        1.15097,
        1.54266,
        1.86050,
        2.12885,
        2.36284,
        2.57195,
        2.76238,
        2.93828,
        3.10256,
    ]
    raw_data = pd.DataFrame(data, index=index, columns=['d_x'])
    raw_data.index.name = 'step'
    return raw_data


@pytest.fixture(name="default_data_processor")
def fixture_default_data_processor(mocker):
    """Default data processor csv class for unit tests."""
    file_name_identifier = 'dummy_prefix*dummyfix'
    filter_type = 'entire_file'
    files_to_be_deleted_regex_lst = []
    header_row = 0
    use_cols_lst = [0, 2, 3]
    skip_rows = 1
    index_column = 0
    use_rows_lst = []
    filter_range = []
    filter_target_values = [1, 2]
    filter_tol = 2.0
    filter_format = "numpy"

    file_options_dict = {
        "header_row": header_row,
        "use_cols_lst": use_cols_lst,
        "skip_rows": skip_rows,
        "index_column": index_column,
        "returned_filter_format": filter_format,
        "filter": {
            "type": filter_type,
            "rows": use_rows_lst,
            "range": filter_range,
            "target_values": filter_target_values,
            "tolerance": filter_tol,
        },
    }

    mocker.patch(
        (
            'queens.data_processor.data_processor_csv.DataProcessorCsv.'
            '_check_valid_filter_options'
        ),
        return_value=None,
    )
    data_processor_csv_instance = DataProcessorCsv(
        file_name_identifier,
        file_options_dict,
        files_to_be_deleted_regex_lst,
    )
    return data_processor_csv_instance


def test_init(mocker):
    """Test the init method."""
    file_name_identifier = 'dummy_prefix*dummyfix'
    filter_type = 'entire_file'
    files_to_be_deleted_regex_lst = []
    header_row = 0
    use_cols_lst = [0, 2, 3]
    skip_rows = 1
    index_column = 0
    use_rows_lst = []
    filter_range = []
    filter_target_values = [1, 2]
    filter_tol = 2.0
    filter_format = "dict"

    file_options_dict = {
        "header_row": header_row,
        "use_cols_lst": use_cols_lst,
        "skip_rows": skip_rows,
        "index_column": index_column,
        "returned_filter_format": filter_format,
        "filter": {
            "type": filter_type,
            "rows": use_rows_lst,
            "range": filter_range,
            "target_values": filter_target_values,
            "tolerance": filter_tol,
        },
    }

    mp = mocker.patch(
        (
            'queens.data_processor.data_processor_csv.DataProcessorCsv.'
            '_check_valid_filter_options'
        ),
        return_value=None,
    )

    my_data_processor = DataProcessorCsv(
        file_name_identifier,
        file_options_dict,
        files_to_be_deleted_regex_lst,
    )

    mp.assert_called_once_with(file_options_dict['filter'])
    assert my_data_processor.file_options_dict == file_options_dict
    assert my_data_processor.files_to_be_deleted_regex_lst == files_to_be_deleted_regex_lst
    assert my_data_processor.filter_range == filter_range
    assert my_data_processor.filter_target_values == filter_target_values
    assert my_data_processor.filter_tol == filter_tol
    assert my_data_processor.filter_type == filter_type
    assert my_data_processor.header_row == header_row
    assert my_data_processor.index_column == index_column
    assert my_data_processor.file_name_identifier == file_name_identifier
    assert my_data_processor.skip_rows == skip_rows
    assert my_data_processor.use_cols_lst == use_cols_lst
    assert my_data_processor.use_rows_lst == use_rows_lst
    assert my_data_processor.returned_filter_format == filter_format


def test_check_valid_filter_options_entire_file():
    """Test checking of valid filter options."""
    DataProcessorCsv._check_valid_filter_options({'type': 'entire_file'})

    with pytest.raises(
        TypeError,
        match="For the filter type `entire_file`, you have to provide a dictionary of type "
        f"{DataProcessorCsv.expected_filter_entire_file}.",
    ):
        DataProcessorCsv._check_valid_filter_options({'type': 'entire_file', 'tolerance': 0})


def test_check_valid_filter_options_by_range():
    """Test checking of valid filter by range options."""
    DataProcessorCsv._check_valid_filter_options(
        {'type': 'by_range', 'range': [1.0, 2.0], 'tolerance': 1.0}
    )
    with pytest.raises(
        TypeError,
        match=re.escape(
            "For the filter type `by_range`, you have to provide "
            f"a dictionary of type {DataProcessorCsv.expected_filter_by_range}."
        ),
    ):
        DataProcessorCsv._check_valid_filter_options({'type': 'by_range', 'range': [1.0, 2.0]})


def test_check_valid_filter_options_by_row_index():
    """Test checking of valid filter by row index options."""
    DataProcessorCsv._check_valid_filter_options({'type': 'by_row_index', 'rows': [1, 2]})
    with pytest.raises(
        TypeError,
        match=re.escape(
            "For the filter type `by_row_index`, you have to provide "
            f"a dictionary of type {DataProcessorCsv.expected_filter_by_row_index}."
        ),
    ):
        DataProcessorCsv._check_valid_filter_options(
            {'type': 'by_row_index', 'rows': [1, 2], 'tolerance': 1.0}
        )


def test_check_valid_filter_options_by_target_values():
    """Test checking of valid filter by target values."""
    DataProcessorCsv._check_valid_filter_options(
        {'type': 'by_target_values', 'target_values': [1.0, 2.0, 3.0], 'tolerance': 1.0}
    )
    with pytest.raises(
        TypeError,
        match=re.escape(
            "For the filter type `by_target_values`, you have to provide "
            f"a dictionary of type {DataProcessorCsv.expected_filter_by_target_values}."
        ),
    ):
        DataProcessorCsv._check_valid_filter_options(
            {'type': 'by_target_values', 'target_values': [1.0, 2.0, 3.0]}
        )


def test_get_raw_data_from_file_with_index(
    dummy_csv_file, default_data_processor, default_raw_data
):
    """Test get raw data from file with index."""
    default_data_processor.header_row = 0
    default_data_processor.use_cols_lst = [1, 3]
    default_data_processor.skip_rows = 3
    default_data_processor.index_column = 0

    raw_data = default_data_processor._get_raw_data_from_file(dummy_csv_file)

    pd.testing.assert_frame_equal(raw_data, default_raw_data)


def test_get_raw_data_from_file_without_index(dummy_csv_file, default_data_processor):
    """Test get raw data from file without setting index."""
    default_data_processor.header_row = 0
    default_data_processor.use_cols_lst = [1, 3]
    default_data_processor.skip_rows = 3
    default_data_processor.index_column = False

    raw_data = default_data_processor._get_raw_data_from_file(dummy_csv_file)

    expected_values = [
        [0.02000, 0.64879],
        [0.04000, 1.15097],
        [0.06000, 1.54266],
        [0.08000, 1.86050],
        [0.10000, 2.12885],
        [0.12000, 2.36284],
        [0.14000, 2.57195],
        [0.16000, 2.76238],
        [0.18000, 2.93828],
        [0.20000, 3.10256],
    ]
    expected_raw_data = pd.DataFrame(
        expected_values, index=np.arange(0, 10), columns=['step', 'd_x']
    )

    pd.testing.assert_frame_equal(raw_data, expected_raw_data)


def test_filter_entire_file(default_data_processor, default_raw_data):
    """Test filter entire file."""
    default_data_processor.filter_type = 'entire_file'
    default_data_processor.raw_file_data = default_raw_data

    processed_data = default_data_processor._filter_and_manipulate_raw_data(default_raw_data)

    expected_data = np.array(
        [0.64879, 1.15097, 1.54266, 1.86050, 2.12885, 2.36284, 2.57195, 2.76238, 2.93828, 3.10256]
    ).reshape((10, 1))

    np.testing.assert_allclose(expected_data, processed_data)


def test_filter_by_range(default_data_processor, default_raw_data):
    """Test filter by range."""
    default_data_processor.filter_type = 'by_range'
    default_data_processor.filter_range = [0.06, 0.12]
    default_data_processor.filter_tol = 1e-2
    default_data_processor.raw_file_data = default_raw_data

    processed_data = default_data_processor._filter_and_manipulate_raw_data(default_raw_data)

    expected_data = np.array([1.54266, 1.86050, 2.12885, 2.36284]).reshape((4, 1))

    np.testing.assert_allclose(expected_data, processed_data)


def test_filter_by_target_values(default_data_processor, default_raw_data):
    """Test filter by target values."""
    default_data_processor.filter_type = 'by_target_values'
    default_data_processor.filter_target_values = [0.06, 0.10, 0.18]
    default_data_processor.filter_tol = 1e-2
    default_data_processor.raw_file_data = default_raw_data

    processed_data = default_data_processor._filter_and_manipulate_raw_data(default_raw_data)

    expected_data = np.array([1.54266, 2.12885, 2.93828]).reshape((3, 1))

    np.testing.assert_allclose(expected_data, processed_data)


def test_filter_by_row_index(default_data_processor, default_raw_data):
    """Test filter by row index."""
    default_data_processor.filter_type = 'by_row_index'
    default_data_processor.use_rows_lst = [0, 5, 8]
    default_data_processor.raw_file_data = default_raw_data

    processed_data = default_data_processor._filter_and_manipulate_raw_data(default_raw_data)

    expected_data = np.array([0.64879, 2.36284, 2.93828]).reshape((3, 1))
    np.testing.assert_allclose(expected_data, processed_data)


def test_filter_and_manipulate_raw_data_numpy(default_data_processor, default_raw_data):
    """Test output format in numpy."""
    default_data_processor.returned_filter_format = 'numpy'
    default_data_processor.raw_file_data = default_raw_data
    processed_data = default_data_processor._filter_and_manipulate_raw_data(default_raw_data)
    expected_data = default_raw_data.to_numpy()
    np.testing.assert_allclose(expected_data, processed_data)


def test_filter_and_manipulate_raw_data_dict(default_data_processor, default_raw_data):
    """Test output format as dict."""
    default_data_processor.returned_filter_format = 'dict'
    default_data_processor.raw_file_data = default_raw_data
    processed_data = default_data_processor._filter_and_manipulate_raw_data(default_raw_data)
    expected_data = default_raw_data.to_dict('list')
    np.testing.assert_allclose(expected_data['d_x'], processed_data['d_x'])


def test_filter_and_manipulate_raw_data_error(default_data_processor, default_raw_data):
    """Test wrong output format."""
    default_data_processor.returned_filter_format = 'stuff'
    with pytest.raises(queens.utils.valid_options_utils.InvalidOptionError):
        default_data_processor._filter_and_manipulate_raw_data(default_raw_data)<|MERGE_RESOLUTION|>--- conflicted
+++ resolved
@@ -29,10 +29,6 @@
         10    2.000000e-01    8.600778e-02    3.102564e+00    0.000000e+00"""
     tmp_dir = tmp_path_factory.mktemp("data")
     dummy_data_processor_path = tmp_dir / 'dummy_csvfile.csv'
-<<<<<<< HEAD
-
-=======
->>>>>>> 6207c7f4
     with open(dummy_data_processor_path, 'w', encoding='utf-8') as csv_file:
         csv_file.write(dummy_data)
 
